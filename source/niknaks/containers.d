--- conflicted
+++ resolved
@@ -11,13 +11,10 @@
 import core.thread : Thread;
 import core.sync.condition : Condition;
 import std.functional : toDelegate;
-<<<<<<< HEAD
 import core.exception : ArrayIndexError;
 import core.exception : RangeError;
-=======
 import std.string : format;
 import niknaks.arrays : removeResize;
->>>>>>> 1a754cf7
 
 version(unittest)
 {
@@ -616,7 +613,6 @@
     destroy(map);
 }
 
-<<<<<<< HEAD
 private struct Sector(T)
 {
     private T[] data;
@@ -1131,610 +1127,4 @@
 
     writeln("test lekker: ", view[1..1]);
     assert(view[1..1] == []);
-=======
-/** 
- * A visitation stratergy
- * which always returns
- * `true`
- */
-public template Always(T)
-{
-    /** 
-     * Whatever graph node is
-     * provided always accept
-     * a visitation to it
-     *
-     * Params:
-     *   treeNode = the node
-     * Returns: `true` always
-     */
-    public bool Always(Graph!(T) treeNode)
-    {
-        version(unittest)
-        {
-            import std.stdio : writeln;
-            writeln("Strat for: ", treeNode);
-        }
-        return true;
-    }
-}
-
-/** 
- * A touching stratergy
- * that does nothing
- */
-public template Nothing(T)
-{
-    /** 
-     * Consumes a graph node
-     * and does zilch with it
-     *
-     * Params:
-     *   treeNode = the node
-     */
-    public void Nothing(Graph!(T));
-}
-
-/** 
- * The inclusion stratergy which
- * will be called upon the graph
- * node prior to it being visited
- * during a dfs operation.
- *
- * It is a predicate to determine
- * whether or not the graph node
- * in concern should be recursed
- * upon.
- */
-public template InclusionStratergy(T)
-{
-    public alias InclusionStratergy = bool delegate(Graph!(T) item);
-}
-
-/** 
- * This is called on a graph node
- * as part of the first action
- * that takes place during the
- * visitation of said node during
- * a dfs operation.
- */
-public template TouchStratergy(T)
-{
-    public alias TouchStratergy = void delegate(Graph!(T) item);
-}
-
-/** 
- * A graph of nodes.
- *
- * These nodes are comprised of
- * two components. The first of
- * which is their associated value
- * of type `T`, then the second
- * are their children nodes
- * (if any). The latter are of
- * type `Graph!(T)` and therefore
- * when constructing one such node
- * it can also be added as a child
- * of another node, therefore
- * allowing you to build your
- * graph as you see fit.
- *
- * Some notable functionality,
- * other than the obvious,
- * is the pluggable dfs method
- * which let's you perform 
- * a recursive search on
- * the graph, parameterized
- * by two stratergies. The first
- * is the so-called `TouchStratergy`
- * which specifies the function
- * to be called on the current node
- * when `dfs` is called on it -
- * this is the first thing that
- * is done. The other parameter
- * is the `VisitationStratergy`
- * which is a predicate that
- * will be called BEFORE
- * entering the dfs (recursing)
- * of a candidate child node.
- * With this things like trees
- * can be built or rather
- * _derived_ from a graph.
- * This is infact what the visitation
- * tree type does.
- *
- * See_Also: `VisitationTree`
- */
-public class Graph(T)
-{
-    private T value;
-    private Graph!(T)[] children;
-
-    /** 
-     * Constructs a new graph with
-     * the given value to set
-     *
-     * Params:
-     *   value = the value of
-     * this graph node
-     */
-    this(T value)
-    {
-        this.value = value;
-    }
-
-    /** 
-     * Creates a new graph without
-     * associating any value with
-     * itself
-     */
-    this()
-    {
-
-    }
-
-    /** 
-     * Sets the graph node's
-     * associated value
-     *
-     * Params:
-     *   value = the valye
-     */
-    public void setValue(T value)
-    {
-        this.value = value;
-    }
-
-    /** 
-     * Obtains the value associated with
-     * this graph node
-     *
-     * Returns: the value `T`
-     */
-    public T getValue()
-    {
-        return this.value;
-    }
-
-    /** 
-     * Appends another graph node
-     * to the array of children
-     * of this node's
-     *
-     * Params:
-     *   node = the tree node
-     * to append
-     */
-    public void appendNode(Graph!(T) node)
-    {
-        this.children ~= node;
-    }
-
-    /** 
-     * Removes a given graph node
-     * from th array of children
-     * of thie node's
-     *
-     * Params:
-     *   node = the graph node to
-     * remove
-     * Returns: `true` if the node
-     * was found and then removed,
-     * otherwise `false`
-     */
-    public bool removeNode(Graph!(T) node)
-    {
-        bool found = false;
-        size_t idx;
-        for(size_t i = 0; i < this.children.length; i++)
-        {
-            found = this.children[i] == node;
-            if(found)
-            {
-                idx = i;
-                break;
-            }
-        }
-
-        if(found)
-        {
-            this.children = this.children.removeResize(idx);
-            return true;
-        }
-
-        return false;
-    }
-
-    /** 
-     * Checks if the given type is
-     * that of a graph node
-     *
-     * Returns: `true` if so, `false`
-     * otherwise
-     */
-    private static bool isGraphNodeType(E)()
-    {
-        return __traits(isSame, E, Graph!(T));
-    }
-
-    /** 
-     * Checks if the given type is
-     * that of a graph node's value
-     * type
-     *
-     * Returns: `true` if so, `false`
-     * otherwise
-     */
-    private static bool isGraphValueType(E)()
-    {
-        return __traits(isSame, E, T);
-    }
-
-    /** 
-     * Returns a slice of the requested
-     * type. This is either `Graph!(T)`
-     * or `T` itself, therefore returning
-     * an array of either
-     *
-     * Returns: an array of the requested
-     * type of children
-     */
-    public E[] opSlice(E)()
-    if(isGraphNodeType!(E) || isGraphValueType!(E))
-    {
-        // If the children as graph nodes is requested
-        static if(isGraphNodeType!(E))
-        {
-            return this.children;
-        }
-        // If the children as values themselves is requested
-        else static if(isGraphValueType!(E))
-        {
-            T[] slice;
-            foreach(Graph!(T) tnode; this.children)
-            {
-                slice ~= tnode.value;
-            }
-            return slice;
-        }
-    }
-
-    /** 
-     * Returns an array of all the childrens'
-     * associated values
-     *
-     * Returns: a `T[]`
-     */
-    public T[] opSlice()
-    {
-        return opSlice!(T)();
-    }
-
-    /** 
-     * Returns the element of the child
-     * at the given index.
-     *
-     * The type `E` can be specified
-     * as either `Graph!(T)` or `T`
-     * which will hence return a node
-     * from the children array at the 
-     * given index of that type (either
-     * the child node or the child node's
-     * value).
-     *
-     * Params:
-     *   idx = the index 
-     * Returns: the type `E`
-     */
-    public E opIndex(E)(size_t idx)
-    if(isGraphNodeType!(E) || isGraphValueType!(E))
-    {
-        // If the child as a graph node is requested
-        static if(isGraphNodeType!(E))
-        {
-            return this.children[idx];
-        }
-        // If the child as a value itself is requested
-        else static if(isGraphValueType!(E))
-        {
-            return this.children[idx].value;
-        }
-    }
-
-    /** 
-     * Returns the value of
-     * the child node at
-     * the provided index
-     *
-     * Params:
-     *   idx = the index
-     * Returns: the value
-     */
-    public T opIndex(size_t idx)
-    {
-        return opIndex!(T)(idx);
-    }
-
-    /** 
-     * Returns the number
-     * of children attached
-     * to this node
-     *
-     * Returns: the count
-     */
-    @property
-    public size_t length()
-    {
-        return this.children.length;
-    }
-
-    /** 
-     * Returns the number
-     * of children attached
-     * to this node
-     *
-     * Returns: the count
-     */
-    public size_t opDollar()
-    {
-        return this.length;
-    }
-
-    /** 
-     * Performs a depth first search
-     * on the graph by firstly calling
-     * the `TouchStratergy` on the current
-     * node and then iterating over all
-     * of its children and only recursing
-     * on each of them if the `InclusionStratergy`
-     * allows it.
-     *
-     * The touch stratergy is called
-     * as part of the first line of code
-     * in the call to the dfs on a
-     * given graph node.
-     *
-     * Note that is you don't have a good
-     * inclusion stratergy and touch startergy
-     * then you may have a stack overflow
-     * occur if your graph has cycles
-     *
-     * Params: 
-     *   strat = the `InclusionStratergy` 
-     *   touch = the `TouchStratergy`
-     * Returns: a `T[]`
-     */
-    public T[] dfs
-    (
-        InclusionStratergy!(T) strat = toDelegate(&Always!(T)),
-        TouchStratergy!(T) touch = toDelegate(&Nothing!(T))
-    )
-    {
-        version(unittest)
-        {
-            writeln("dfs entry: ", this);
-        }
-        
-        T[] collected;
-        scope(exit)
-        {
-            version(unittest)
-            {
-                writeln("leaving node ", this, " with collected ", collected);
-            }
-        }
-
-        // Touch
-        touch(this); // root[x]
-
-        foreach(Graph!(T) child; this.children) // subtree[x], 
-        {
-            if(strat(child))
-            {
-                version(unittest)
-                {
-                    writeln("dfs, strat good for child: ", child);
-                }
-
-                // Visit
-                collected ~= child.dfs(strat, touch);
-            }
-            else
-            {
-                version(unittest)
-                {
-                    writeln("dfs, strat ignored for child: ", child);
-                }
-            }
-        }
-
-        // "Visit"
-        collected ~= this.value;
-        
-        
-        return collected;
-    }
-
-    /** 
-     * Returns a string representation
-     * of this node and its value
-     *
-     * Returns: a `string`
-     */
-    public override string toString()
-    {
-        return format("GraphNode [val: %s]", this.value);
-    }
-}
-
-/**
- * Test out usage of the `Graph!(T)`
- */
-unittest
-{
-    Graph!(string) treeOfStrings = new Graph!(string)("Top");
-
-    Graph!(string) subtree_1 = new Graph!(string)("1");
-    Graph!(string) subtree_2 = new Graph!(string)("2");
-    Graph!(string) subtree_3 = new Graph!(string)("3");
-
-    treeOfStrings.appendNode(subtree_1);
-    treeOfStrings.appendNode(subtree_2);
-    treeOfStrings.appendNode(subtree_3);
-
-    assert(treeOfStrings.opIndex!(Graph!(string))(0) == subtree_1);
-    assert(treeOfStrings.opIndex!(Graph!(string))(1) == subtree_2);
-    assert(treeOfStrings.opIndex!(Graph!(string))(2) == subtree_3);
-
-    assert(treeOfStrings[0] == subtree_1.getValue());
-    assert(treeOfStrings[1] == subtree_2.getValue());
-    assert(treeOfStrings[2] == subtree_3.getValue());
-
-    assert(treeOfStrings.opDollar() == 3);
-
-    InclusionStratergy!(string) strat = toDelegate(&Always!(string));
-    TouchStratergy!(string) touch = toDelegate(&DebugTouch!(string));
-
-    string[] result = treeOfStrings.dfs(strat, touch);
-    writeln("dfs: ", result);
-
-    assert(result[0] == "1");
-    assert(result[1] == "2");
-    assert(result[2] == "3");
-    assert(result[3] == "Top");
-
-
-    auto i = treeOfStrings.opSlice!(Graph!(string))();
-    writeln("Siblings: ", i);
-    assert(i[0] == subtree_1);
-    assert(i[1] == subtree_2);
-    assert(i[2] == subtree_3);
-
-    auto p = treeOfStrings.opSlice!(string)();
-    writeln("Siblings (vals): ", p);
-    assert(p == treeOfStrings[]);
-
-
-    assert(treeOfStrings.removeNode(subtree_1));
-    assert(!treeOfStrings.removeNode(subtree_1));
-}
-
-/** 
- * A kind-of a graph which has the ability
- * to linearize all of its nodes which
- * results in performing a depth first
- * search resulting in the collection of
- * all nodes into a single array with
- * elements on the left hand side being
- * the most leafiest (and left-to-right
- * on the same depth are in said order).
- *
- * It also marks a node as visited on
- * entry to it via the dfs call to it.
- *
- * When dfs is performed, a child node
- * is only recursed upon if it has not
- * yet been visited.
- *
- * With all this, it means a graph of
- * relations can be flattened into an
- * array.
- */
-public class VisitationTree(T) : Graph!(T)
-{
-    private bool visisted;    
-
-    /** 
-     * Constructs a new node
-     *
-     * Params:
-     *   value = the value
-     */
-    this(T value)
-    {
-        super(value);
-    }
-
-    /** 
-     * Performs the linearization
-     *
-     * Returns: the linearized list
-     */
-    public T[] linearize()
-    {
-        return dfs(toDelegate(&_shouldVisit), toDelegate(&_touch));
-    }
-
-    /** 
-     * The inclusion startergy
-     *
-     * Params:
-     *   tnode = the graph node
-     * Returns: `true` if not
-     * yet visited or incompatible
-     * node type
-     */
-    private static bool _shouldVisit(Graph!(T) tnode)
-    {
-        VisitationTree!(T) vnode = cast(VisitationTree!(T))tnode;
-        return vnode && !vnode.isVisited();
-    }
-
-    /** 
-     * The touching stratergy
-     *
-     * Only works on compatible
-     * graph nodes
-     *
-     * Params:
-     *   tnode = the tree node
-     */
-    private static void _touch(Graph!(T) tnode)
-    {
-        VisitationTree!(T) vnode = cast(VisitationTree!(T))tnode;
-        if(vnode)
-        {
-            vnode.mark();
-        }
-    }
-
-    /** 
-     * Marks this node as
-     * visited
-     */
-    private void mark()
-    {
-        this.visisted = true;
-    }
-    
-    /** 
-     * Checks this node has been
-     * visited
-     *
-     * Returns: `true` if visited,
-     * otherwise `false`
-     */
-    private bool isVisited()
-    {
-        return this.visisted;
-    }
-}
-
-/**
- * Tests out using the visitation tree
- */
-unittest
-{
-    VisitationTree!(string) root = new VisitationTree!(string)("root");
-
-    VisitationTree!(string) thing = new VisitationTree!(string)("subtree");
-    root.appendNode(thing);
-    thing.appendNode(root);
-
-    string[] linearized = root.linearize();
-    writeln(linearized);
-
-    assert(linearized[0] == "subtree");
-    assert(linearized[1] == "root");
->>>>>>> 1a754cf7
 }